<<<<<<< HEAD
pglogical-ticker (1.4.1-2) unstable; urgency=medium

  [ Debian Janitor ]
  * Trim trailing whitespace.
  * Set upstream metadata fields: Bug-Database, Bug-Submit, Repository,
    Repository-Browse.

  [ Christoph Berg ]
  * Upload for PostgreSQL 15.
  * Use dh --with=pgxs.
  * R³: no.
  * DH 13.
  * debian/tests: Use 'make' instead of postgresql-server-dev-all.
  * debian/watch: Look at GitHub tags instead of releases.

 -- Christoph Berg <myon@debian.org>  Mon, 24 Oct 2022 20:10:12 +0200
=======
pglogical-ticker (1.4.1-4) unstable; urgency=medium

  * Team upload for PostgreSQL 14.

 -- Christoph Berg <myon@debian.org>  Mon, 25 Oct 2021 11:11:17 +0200

pglogical-ticker (1.4.1-3) unstable; urgency=medium

  * Team upload.
  * Use dh --with pgxs.
  * R³: no.
  * DH 13.
  * debian/tests: Use 'make' instead of postgresql-server-dev-all.

 -- Christoph Berg <myon@debian.org>  Mon, 19 Oct 2020 16:31:42 +0200

pglogical-ticker (1.4.1-2) unstable; urgency=medium

  * Team upload for PostgreSQL 13. (Closes: #950677)

 -- Christoph Berg <myon@debian.org>  Fri, 16 Oct 2020 13:08:12 +0200
>>>>>>> 60de070d

pglogical-ticker (1.4.1-1) unstable; urgency=medium

  * Test fixes for log_min_messages behavior change

 -- Jeremy Finzel <jfinzel@enova.com>  Wed, 02 Sep 2020 12:37:10 -0500

pglogical-ticker (1.4.0-1) unstable; urgency=medium

  * Support ticker auto-restart

 -- Jeremy Finzel <jfinzel@enova.com>  Thu, 12 Sep 2019 10:21:00 -0500

pglogical-ticker (1.3.1-1) unstable; urgency=medium

  * Fix race conditions in tests

 -- Jeremy Finzel <jfinzel@enova.com>  Wed, 23 Jan 2019 09:56:09 -0600

pglogical-ticker (1.3.0-1) unstable; urgency=medium

  * Support pg11

 -- Jeremy Finzel <jfinzel@enova.com>  Mon, 22 Oct 2018 12:11:44 -0500

pglogical-ticker (1.2.0-1) unstable; urgency=medium

  * Add new replication sets without breakage and support cascading rep

 -- Jeremy Finzel <jfinzel@enova.com>  Mon, 30 Jul 2018 12:36:10 -0500

pglogical-ticker (1.1.0-2) unstable; urgency=medium

  * Compile each version with correct PG version library

 -- Jeremy Finzel <jfinzel@enova.com>  Thu, 28 Jun 2018 16:53:13 -0500

pglogical-ticker (1.1.0-1) unstable; urgency=medium

  * Version 1.1.0 from upstream.

 -- Jeremy Finzel <jfinzel@enova.com>  Wed, 27 Jun 2018 14:20:51 -0500

pglogical-ticker (1.0.0-1) unstable; urgency=medium

  * Version 1.0.0 from upstream.

 -- Dominic Salvador <dsalvador@enova.com>  Mon, 30 Apr 2018 00:00:00 -0500<|MERGE_RESOLUTION|>--- conflicted
+++ resolved
@@ -1,5 +1,4 @@
-<<<<<<< HEAD
-pglogical-ticker (1.4.1-2) unstable; urgency=medium
+pglogical-ticker (1.4.1-5) unstable; urgency=medium
 
   [ Debian Janitor ]
   * Trim trailing whitespace.
@@ -7,15 +6,11 @@
     Repository-Browse.
 
   [ Christoph Berg ]
-  * Upload for PostgreSQL 15.
-  * Use dh --with=pgxs.
-  * R³: no.
-  * DH 13.
-  * debian/tests: Use 'make' instead of postgresql-server-dev-all.
+  * Team upload for PostgreSQL 15.
   * debian/watch: Look at GitHub tags instead of releases.
 
  -- Christoph Berg <myon@debian.org>  Mon, 24 Oct 2022 20:10:12 +0200
-=======
+
 pglogical-ticker (1.4.1-4) unstable; urgency=medium
 
   * Team upload for PostgreSQL 14.
@@ -37,7 +32,6 @@
   * Team upload for PostgreSQL 13. (Closes: #950677)
 
  -- Christoph Berg <myon@debian.org>  Fri, 16 Oct 2020 13:08:12 +0200
->>>>>>> 60de070d
 
 pglogical-ticker (1.4.1-1) unstable; urgency=medium
 
